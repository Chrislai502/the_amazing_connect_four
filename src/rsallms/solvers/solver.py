--- conflicted
+++ resolved
@@ -90,10 +90,7 @@
     # ]
     guess = updated_response.upper().split()
 
-<<<<<<< HEAD
     # Get a first 4 words that were guessed. If less than 4 words given then fill with empty
-=======
->>>>>>> 1f0d3db4
     guess = guess[:4] + [''] * (4 - len(guess))
     if len(guess) < group_size:
         guess = guess.append('')
