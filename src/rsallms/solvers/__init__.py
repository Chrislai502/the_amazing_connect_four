from .solver import Solver
from .rsa import RSASolver
from .cot import CoTSolver
from .naive import NaiveSolver
<<<<<<< HEAD
from .gvc import GVCSolver
=======
from .basic import BasicSolver
>>>>>>> 811736ab

__all__ = [
    "Solver",
    "RSASolver",
    "CoTSolver",
    "NaiveSolver",
<<<<<<< HEAD
    "GVCSolver",
=======
    "BasicSolver"
>>>>>>> 811736ab
]<|MERGE_RESOLUTION|>--- conflicted
+++ resolved
@@ -2,20 +2,14 @@
 from .rsa import RSASolver
 from .cot import CoTSolver
 from .naive import NaiveSolver
-<<<<<<< HEAD
 from .gvc import GVCSolver
-=======
 from .basic import BasicSolver
->>>>>>> 811736ab
 
 __all__ = [
     "Solver",
     "RSASolver",
     "CoTSolver",
     "NaiveSolver",
-<<<<<<< HEAD
     "GVCSolver",
-=======
     "BasicSolver"
->>>>>>> 811736ab
 ]